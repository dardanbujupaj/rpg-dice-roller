/**
 * A JS based dice roller that uses dice notation, as described here:
 * https://en.m.wikipedia.org/wiki/Dice_notation
 *
 * @version v1.5.2
 * @author GreenImp - greenimp.co.uk
 * @link https://github.com/GreenImp/rpg-dice-roller
 */
/*global define, exports */
;((root, factory) => {
  "use strict";

  if (typeof define === 'function' && define.amd) {
    // AMD. Register as an anonymous module.
    define([], () => {
      return factory(root);
    });
  } else if (typeof exports === 'object' && typeof exports.nodeName !== 'string') {
    // CommonJS
    factory(exports);
  } else {
    // Browser globals
    factory(root);
  }
})(this, exports => {
  "use strict";

  const DiceRoller = (() => {
    /**
     * history of log rolls
     *
     * @type {symbol}
     */
    const _log = Symbol('log');

    /**
<<<<<<< HEAD
     * A DiceRoller handles dice rolling functionality,
     * keeps track of rolls and can output logs etc.
=======
     * Returns the roll notation and rolls in the format of:
     * 2d20+1d6: [20,2]+[2] = 24; 1d8: [6] = 6
>>>>>>> 4198620f
     *
     * @param {{}=} data
     */
<<<<<<< HEAD
    class DiceRoller{
      /**
       * Initialises the object
       *
       * @constructor
       * @param data
       */
      constructor(data){
        this[_log] = [];

        if(data){
          if(Array.isArray(data.log)){
            // loop through each log entry and import it
            data.log.forEach(roll => {
              this[_log].push(DiceRoll.import(roll));
            });
          }else if(data.log){
            throw new Error('DiceRoller: Roll log must be an Array');
          }
        }
      }

      /**
       * Returns the roll notation in the format of:
       * 2d20+1d6: [20,2]+[2] = 24; 1d8: [6] = 6
       *
       * @returns {string}
       */
      get notation(){
=======
    this.getOutput = function(){
>>>>>>> 4198620f
        // return the log as a joined string
        return this.log.join('; ');
      }

      /**
       * Use `this.notation` property instead
       *
       * @deprecated
       * @returns {string}
       */
      getNotation(){
        return this.notation;
      }

      /**
       * Rolls the given dice notation.
       * Returns a list of results
       *
       * @param {string} notation
       * @returns {DiceRoll}
       */
      roll(notation){
        let diceRoll = new DiceRoll(notation);

        // add the roll log to our global log
        this[_log].push(diceRoll);

        // return the current DiceRoll
        return diceRoll;
      }

      /**
       * Rolls the given list of dice notations
       * and returns a list of the DiceRolls
       *
       * @param {Array} notations
       * @returns {Array}
       */
      rollMany(notations){
        if(!notations){
          throw new Error('DiceRoller: No notations specified');
        }else if(!Array.isArray(notations)){
          throw new Error('DiceRoller: Notations are not valid');
        }else{
          // loop through and roll each notation, add it to the log and return it
          return notations.map(notation => this.roll(notation));
        }
      }

      /**
       * Clears the roll history log
       */
      clearLog(){
        this[_log].length = 0;
      }

      /**
       * Returns the current roll log
       *
       * @returns {Array}
       */
      get log(){
        return this[_log] || [];
      }

      /**
       * Use `this.log` property instead
       *
       * @deprecated
       * @returns {Array}
       */
      getLog(){
        return this.log;
      }

      /**
       * Exports the roll log in the given format.
       * If no format is specified, JSON is returned.
       *
       * @throws Error
       * @param {DiceRoller.exportFormats=} format The format to export the data as (ie. JSON, base64)
       * @returns {string|null}
       */
      export(format){
        switch (format || DiceRoller.exportFormats.JSON){
          case DiceRoller.exportFormats.BASE_64:
            // JSON encode, then base64
            return btoa(this.export(DiceRoller.exportFormats.JSON));
          case DiceRoller.exportFormats.JSON:
            return JSON.stringify(this);
          default:
            throw new Error('DiceRoller: Unrecognised export format specified: ' + format);
        }
      }

      /**
       * Takes the given roll data and imports it into
       * the existing DiceRoller, appending the rolls
       * to the current roll log.
       * Returns the roll log.
       *
       * @throws Error
       * @param data
       * @returns {array}
       */
      import(data){
        if(!data){
          throw new Error('DiceRoller: No data to import');
        }else if(DiceRoller.utils.isJson(data)){
          // data is JSON - parse and import
          return this.import(JSON.parse(data));
        }else if(DiceRoller.utils.isBase64(data)){
          // data is base64 encoded - decode an import
          return this.import(atob(data));
        }else if(typeof data === 'object'){
          // if `log` is not defined, but data is an array, use it as the list of logs
          if(!data.log && Array.isArray(data) && data.length){
            data = {log: data};
          }

          if(data.log && Array.isArray(data.log)){
            // loop through each log entry and import it
            data.log.forEach(roll => {
              this[_log].push(DiceRoll.import(roll));
            });
          }else if(data.log){
            throw new Error('DiceRoller: Roll log must be an Array');
          }

          return this.log;
        }else{
          throw new Error('DiceRoller: Unrecognised import format for data: ' + data);
        }
      }

      /**
       * Returns the String representation
       * of the object as the roll notations
       *
       * @returns {string}
       */
      toString(){
        return this.notation;
      }

      /**
       * Returns an object for JSON serialising
       *
       * @returns {{}}
       */
      toJSON(){
        const {log,} = this;

        return {
          log,
        };
      }


      /**
       * Parses the given dice notation
       * and returns a list of dice found
       *
       * @link https://en.m.wikipedia.org/wiki/Dice_notation
       * @param {string} notation
       * @returns {Array}
       */
      static parseNotation(notation){
        const parsed = [];

        // only continue if a notation was passed
        if(notation){
          // parse the notation and find each valid dice (and any attributes)
          const pattern = this.notationPatterns.get('notation', 'g');
          let match;
          while((match = pattern.exec(notation)) !== null){
            const die = {
              operator: match[1] || '+',                                          // dice operator for concatenating with previous rolls (+, -, /, *)
              qty: match[2] ? parseInt(match[2], 10) : 1,                    // number of times to roll the die
              sides: this.utils.isNumeric(match[3]) ? parseInt(match[3], 10) : match[3],  // how many sides the die has - only parse numerical values to Int
              fudge: false,                                                    // if fudge die this is set to the fudge notation match
              explode: !!match[5],                                               // flag - whether to explode the dice rolls or not
              penetrate: (match[5] === '!p') || (match[5] === '!!p'),              // flag - whether to penetrate the dice rolls or not
              compound: (match[5] === '!!') || (match[5] === '!!p'),              // flag - whether to compound exploding dice or not
              comparePoint: false,                                                    // the compare point for exploding/penetrating dice
              additions: []                                                        // any additions (ie. +2, -L)
            };

            // check if it's a fudge die
            if(typeof die.sides === 'string'){
              die.fudge = die.sides.match(this.notationPatterns.get('fudge', null, true)) || false;
            }

            // check if we have a compare point
            if(match[6]){
              die.comparePoint = {
                operator: match[6],
                value: parseInt(match[7], 10)
              };
            }else if(die.explode){
              // we are exploding the dice so we need a compare point, but none has been defined
              die.comparePoint = {
                operator: '=',
                value: die.fudge ? 1 : ((die.sides === '%') ? 100 : die.sides)
              };
            }

            // check if we have additions
            if(match[8]){
              // we have additions (ie. +2, -L)
              let additionMatch;
              while((additionMatch = this.notationPatterns.get('addition', 'g').exec(match[8]))){
                // add the addition to the list
                die.additions.push({
                  operator: additionMatch[1],             // addition operator for concatenating with the dice (+, -, /, *)
                  value: this.utils.isNumeric(additionMatch[2]) ? // addition value - either numerical or string 'L' or 'H'
                    parseFloat(additionMatch[2])
                    :
                    additionMatch[2]
                });
              }
            }

            parsed.push(die);
          }
        }

        // return the parsed dice
        return parsed;
      }

      /**
       * Parses the given notation for a single die
       * and returns the number of die sides, required
       * quantity, etc.
       *
       * @param {string} notation
       * @returns {object|undefined}
       */
      static parseDie(notation){
        // parse the notation and only return the first result
        // (There should only be one result anyway, but it will be in an array and we want the raw result)
        return this.parseNotation(notation).shift();
      }

      /**
       * Takes the given data, imports it into a new DiceRoller instance
       * and returns the DiceRoller
       *
       * @throws Error
       * @param data
       * @returns {DiceRoller}
       */
      static import(data){
        // create a new DiceRoller object
        const diceRoller = new DiceRoller();

        // import the data
        diceRoller.import(data);

        // return the DiceRoller
        return diceRoller;
      }
    }

    DiceRoller.exportFormats = Object.freeze({
      JSON: 0,
      BASE_64: 1,
      OBJECT: 2
    });

    /**
     * Utility helper functions
     *
     * @type {{isNumeric: (function(*=): boolean), isBase64: isBase64, isJson: isJson, generateNumber: generateNumber, sumArray: (function(Array): *), equateNumbers: (function(number, number, string): number), compareNumbers: (function(number, number, string): boolean)}}
     */
<<<<<<< HEAD
    DiceRoller.utils = {
=======
    this.toString = this.getOutput;

    // initialise the object
    init(data);
  };

  DiceRoller.exportFormats = Object.freeze({
    JSON: 0,
    BASE_64: 1,
    OBJECT: 2
  });

  /**
   * Utility helper functions
   */
  DiceRoller.utils = {
>>>>>>> 4198620f
      /**
       * Checks if the given val is a valid number
       *
       * @param val
       * @returns {boolean}
       */
      isNumeric(val) {
        return !Array.isArray(val) && !Number.isNaN(val) && Number.isFinite(parseInt(val, 10));
      },
      isBase64(val) {
        try {
          return !!(val && (btoa(atob(val)) === val));
        } catch (e) {
          return false;
        }
      },
      isJson(val) {
        try {
          let parsed = val ? JSON.parse(val) : false;

          return !!(parsed && (typeof parsed === 'object'));
        } catch (e) {
          return false;
        }
      },
      /**
       * Generates a random number between the
       * min and max, inclusive
       *
       * @param {number|string} min
       * @param {number|string} max
       * @returns {*}
       */
      generateNumber(min, max) {
        min = min ? parseInt(min, 10) : 1;
        max = max ? parseInt(max, 10) : min;

        if (max <= min) {
          return min;
        }

        return Math.floor(Math.random() * (max - min + 1) + min);
      },
      /**
       * @returns {function(Array): number}
       */
      get sumArray() {
        /**
         * Takes an array of numbers and adds them together,
         * returning the result
         *
         * @param {Array} numbers
         * @returns {number}
         */
        return numbers => (
          !Array.isArray(numbers) ? 0 : numbers.reduce((prev, current) => (
            prev + (this.isNumeric(current) ? parseFloat(current) : 0)
          ), 0)
        );
      },
      /**
       * @returns {function(number, number, string=): number}
       */
      get equateNumbers() {
        /**
         * Takes two numbers and runs a
         * mathematical equation on them,
         * using the given operator
         *
         * @param {number} a
         * @param {number} b
         * @param {string=} operator A valid arithmetic operator (+, -, /, *)
         * @returns {number}
         */
        return (a, b, operator = '+') => {
          // ensure values are numeric
          a = this.isNumeric(a) ? parseFloat(a) : 0;
          b = this.isNumeric(b) ? parseFloat(b) : 0;

          // only carry out operation if we have both values
          switch (operator) {
            case '*':
              // multiply the value
              a *= b;
              break;
            case '/':
              // divide the value (Handle division by zero)
              a = b ? a / b : 0;
              break;
            case '-':
              // subtract from the value
              a -= b;
              break;
            default:
              // add to the value
              a += b;
              break;
          }

          return a;
        };
      },
      /**
       * Checks if `a` is comparative to `b` with the given operator.
       * Returns true or false.
       *
       * @param {number} a
       * @param {number} b
       * @param {string} operator A valid comparative operator (=, <, >, <=, >=, !=)
       * @returns {boolean}
       */
      compareNumbers(a, b, operator) {
        let result;

        a = parseFloat(a);
        b = parseFloat(b);

        switch (operator) {
          case '=':
          case '==':
            result = a === b;
            break;
          case '<':
            result = a < b;
            break;
          case '>':
            result = a > b;
            break;
          case '<=':
            result = a <= b;
            break;
          case '>=':
            result = a >= b;
            break;
          case '!':
          case '!=':
            result = a !== b;
            break;
          default:
            result = false;
            break;
        }

        return result;
      }
    };

    /**
     * Stores a list of regular expression
     * patterns for dice notations.
     * They can be retrieved, by name, using
     * the `get(name)` method
     *
     * @type {{get}}
     */
    DiceRoller.notationPatterns = (() => {
      const strings = {
        /**
         * Matches a basic arithmetic operator
         *
         * @type {string}
         */
        arithmeticOperator: '[+\\-*\\/]',
        /**
         * Matches a basic comparison operator
         *
         * @type {string}
         */
        comparisonOperators: '[<>!]?={1,3}|[<>]',
        /**
         * Matches the numbers for a 'fudge' die (ie. F, F.2)
         *
         * @type {string}
         */
        fudge: 'F(?:\\.([12]))?',
        /**
         * Matches a number comparison (ie. <=4, =5, >3, !=1)
         *
         * @type {string}
         */
        get numberComparison() {
          return '(' + this.comparisonOperators + ')([0-9]+)';
        },
        /**
         * Matches exploding/penetrating dice notation
         *
         * @type {string}
         */
        explode: '(!{1,2}p?)',
        /**
         * Matches a dice (ie. 2d6, d10, d%, dF, dF.2)
         *
         * @returns {string}
         */
        get dice() {
          return '([1-9][0-9]*)?d([1-9][0-9]*|%|' + this.fudge + ')';
        },
        /**
         * Matches a dice, optional exploding/penetrating notation and roll comparison
         *
         * @type {string}
         */
        get diceFull() {
          return this.dice + this.explode + '?(?:' + this.numberComparison + ')?';
        },
        /**
         * Matches the addition to a dice (ie. +4, -10, *2, -L)
         *
         * @type {string}
         */
        get addition() {
          return '(' + this.arithmeticOperator + ')([1-9]+0?(?![0-9]*d)|H|L)';
        },
        /**
         * Matches a standard dice notation. i.e;
         * 3d10-2
         * 4d20-L
         * 2d7/4
         * 3d8*2
         * 2d3+4-1
         * 2d10-H*1d6/2
         *
         * @type {string}
         */
        get notation() {
          return '(' + this.arithmeticOperator + ')?' + this.diceFull + '((?:' + this.addition + ')*)';
        },
      };

      // list of cached patterns
      const regExp = {};

      return {
        /**
         * @param {string} name
         * @param {string=} flags
         * @param {boolean=} matchWhole
         * @returns {RegExp}
         */
        get: (name, flags, matchWhole = false) => {
          const cacheName = name + '_' + flags + '_' + (matchWhole ? 't' : 'f');

          if(!regExp[cacheName]){
            // no cached version - create it
            regExp[cacheName] = new RegExp((matchWhole ? '^' : '') + strings[name] + (matchWhole ? '$' : ''), flags || undefined);
          }

          return regExp[cacheName];
        }
      };
    })();

    return DiceRoller;
  })();


  const DiceRoll = (() => {
    /**
     * The dice notation
     *
     * @type {symbol}
     */
    const _notation = Symbol('notation');

    /**
     * The parsed notation array
     *
     * @type {symbol}
     */
    const _parsedDice = Symbol('parsedDice');

    const _resetTotals = Symbol('resetTotals');

    const _rolls = Symbol('rolls');

    /**
     * The count of success rolls
     *
     * @type {symbol}
     */
    const _successes = Symbol('successes');

    /**
     * The roll total
     *
     * @type {symbol}
     */
    const _total = Symbol('totals');


    /**
     * List of callbacks used for rolling dice types
     *
     * @type {{default(*=): *, fudge(number): number}}
     */
    const diceRollMethods = {
      /**
       * Rolls a standard die
       *
       * @param sides
       * @returns {*}
       */
      default(sides){
        return DiceRoller.utils.generateNumber(1, sides);
      },
      /**
       * Rolls a fudge die
       *
       * @param {number} numNonBlanks
       * @returns {number}
       */
      fudge(numNonBlanks){
        let total = 0;

        if(numNonBlanks === 2){
          // default fudge (2 of each non-blank) = 1d3 - 2
          total = DiceRoller.utils.generateNumber(1, 3) - 2;
        }else if(numNonBlanks === 1){
          // only 1 of each non-blank
          // on 1d6 a roll of 1 = -1, 6 = +1, others = 0
          const num = DiceRoller.utils.generateNumber(1, 6);
          if(num === 1){
            total = -1;
          }else if(num === 6){
            total = 1;
          }
        }

        return total;
      }
    };

    /**
     * Checks whether value matches the given compare point
     *
     * @param {object} comparePoint
     * @param {number} value
     * @returns {boolean}
     */
    const isComparePoint = (comparePoint, value) => {
      return comparePoint ? DiceRoller.utils.compareNumbers(value, comparePoint.value, comparePoint.operator) : false;
    };

    /**
     * Checks whether the value matches the given compare point
     * and returns the corresponding success / failure state value
     * success = 1, fail = 0
     *
     * @param {number} value
     * @param {object} comparePoint
     * @returns {number}
     */
    const getSuccessStateValue = (value, comparePoint) => {
      return isComparePoint(comparePoint, value) ? 1 : 0;
    };

    /**
     * Rolls a single die for its quantity
     * and returns an array of the results
     *
     * @param {object} die
     * @returns {Array}
     */
    const rollDie = die => {
      const dieRolls = []; // list of roll results for the die

      let sides = die.sides,                  // number of sides the die has - convert percentile to 100 sides
          callback = diceRollMethods.default; // callback method for rolling the die

      // ensure that the roll quantity is valid
      die.qty = (die.qty > 0) ? die.qty : 1;

      // check for non-numerical dice formats
      if(die.fudge){
        // we have a fudge dice - define the callback to return the `fudge` roll method
        callback = diceRollMethods.fudge;
        // set the `sides` to the correct value for the fudge type
        sides = DiceRoller.utils.isNumeric(die.fudge[1]) ? parseInt(die.fudge[1], 10) : 2;
      }else if(typeof die.sides === 'string'){
        if(die.sides === '%'){
          // convert percentile to 100 sided die
          sides = 100;
        }
      }


      // only continue if the number of sides is valid
      if(sides){
        // loop through and roll for the quantity
        for(let i = 0; i < die.qty; i++){
          const reRolls = []; // the rolls for the current die (only multiple rolls if exploding)

          let rollCount = 0,  // count of rolls for this die roll (Only > 1 if exploding)
              roll,           // the total rolled
              index;          // re-roll index

          // roll the die once, then check if it exploded and keep rolling until it stops
          do{
            // the reRolls index to use
            index = reRolls.length;

            // get the total rolled on this die
            roll = callback.call(this, sides);

            // add the roll to our list
            reRolls[index] = (reRolls[index] || 0) + roll;

            // subtract 1 from penetrated rolls (only consecutive rolls, after initial roll are subtracted)
            if(die.penetrate && (rollCount > 0)){
              reRolls[index]--;
            }

            rollCount++;
          }while(die.explode && isComparePoint(die.comparePoint, roll));

          // add the rolls
          dieRolls.push(...reRolls);
        }
      }

      return dieRolls;
    };


    /**
     * A DiceRoll object, which takes a notation
     * and parses it in to rolls
     *
     * @param {string|Object} notation  The dice notation or object
     */
    class DiceRoll{
      /**
       * Parses the notation and rolls the dice
       *
       * @param notation
       */
      constructor(notation){
        if(!notation){
          throw new Error('DiceRoll: No notation specified');
        }

        // zero the current total
        this[_resetTotals]();

        // initialise the parsed dice array
        this[_parsedDice] = [];

        if(notation instanceof Object){
          // validate object
          if(!notation.notation){
            // object doesn't contain a notation property
            throw new Error('DiceRoll: Object has no notation: ' + notation);
          }else if(notation.rolls){
            // we have rolls - validate them
            if(!Array.isArray(notation.rolls)){
              // rolls is not an array
              throw new Error('DiceRoll: Rolls must be an Array: ' + notation.rolls);
            }else{
              // loop through each rolls, make sure they're valid
              notation.rolls.forEach((roll, i) => {
                if(!Array.isArray(roll) || roll.some(isNaN)){
                  // not all rolls are valid
                  throw new Error('DiceRoll: Rolls are invalid at index [' + i + ']: ' + roll);
                }
              });
            }
          }

          // store the notation
          this[_notation] = notation.notation;
          // store the rolls
          this[_rolls] = notation.rolls || [];

          // parse the notation
          this[_parsedDice] = DiceRoller.parseNotation(this.notation);
        }else if(typeof notation === 'string'){
          // store the notation
          this[_notation] = notation;
          // empty the current rolls
          this[_rolls] = [];

          // parse the notation
          this[_parsedDice] = DiceRoller.parseNotation(this.notation);

          // roll the dice
          this.roll();
        }else{
          throw new Error('DiceRoll: Notation is not valid');
        }
      }


      /** Private methods **/

<<<<<<< HEAD
      /**
       * Resets the current total and success count
       *
       * @private
       */
      [_resetTotals](){
        this[_total] = 0;
        this[_successes] = 0;
      }


      /** Public methods **/

      /**
       * Rolls the dice for the existing notation.
       * This is useful if you want to re-roll the dice,
       * for some reason, but it's usually better to
       * create a new DiceRoll instance instead.
       *
       * @returns {Array}
       */
      roll(){
        // clear the roll log
        this[_rolls] = [];

        // reset the cached total
        this[_resetTotals]();

        // loop through each die and roll it
        this[_parsedDice].forEach(elm => {
          // Roll the dice and add it to the log
          this[_rolls].push(rollDie(elm));
        });

        // return the rolls;
        return this[_rolls];
      }

      /**
       * Returns the roll notation in the format of:
       * 2d20+1d6: [20,2]+[2] = 24
       *
       * @returns {string}
       */
      getNotation(){
        let output  = this.notation + ': ';

        if(this[_parsedDice] && Array.isArray(this.rolls) && this.rolls.length){
          // loop through and build the string for die rolled
          this[_parsedDice].forEach((item, index) => {
            const rolls = this.rolls[index] || [],
                  hasComparePoint = item.comparePoint;

            // current roll total - used for totalling compounding rolls
            let currentRoll = 0;

            output += ((index > 0) ? item.operator : '') + '[';

            // output the rolls
            rolls.forEach((roll, rIndex, array) => {
              // get the roll value to compare to (If penetrating and not the first roll, add 1, to compensate for the penetration)
              const rollVal = (item.penetrate && currentRoll) ? roll + 1 : roll,
                    hasMatchedCP = hasComparePoint && isComparePoint(item.comparePoint, rollVal);

              let delimit = rIndex !== array.length-1;

              if(item.explode && hasMatchedCP){
                // this die roll exploded (Either matched the explode value or is greater than the max - exploded and compounded)

                // add the current roll to the roll total
                currentRoll += roll;

                if(item.compound){
                    // do NOT add the delimiter after this roll as we're not outputting it
                    delimit = false;
                }else{
                  // not compounding
                  output += roll + '!' + (item.penetrate ? 'p' : '');
                }
              }else if(hasMatchedCP){
                // not exploding but we've matched a compare point - this is a pool dice (success or failure)
                output += roll + '*';
              }else if(item.compound && currentRoll) {
                // last roll in a compounding set (This one didn't compound)
                output += (roll + currentRoll) + '!!' + (item.penetrate ? 'p' : '');

                // reset current roll total
                currentRoll = 0;
=======
    /**
     * Returns the roll notation and rolls in the format of:
     * 2d20+1d6: [20,2]+[2] = 24
     *
     * @returns {string}
     */
    this.getOutput = function(){
      var output  = this.notation + ': ';

      if(parsedDice && Array.isArray(this.rolls) && this.rolls.length){
        // loop through and build the string for die rolled
        parsedDice.forEach(function(item, index, array){
          var rolls       = lib.rolls[index] || [],
              currentRoll = 0, // current roll total - used for totalling compounding rolls
              hasComparePoint = item.comparePoint;

          output += ((index > 0) ? item.operator : '') + '[';

          // output the rolls
          rolls.forEach(function(roll, rIndex, array){
            // get the roll value to compare to (If penetrating and not the first roll, add 1, to compensate for the penetration)
            var rollVal = (item.penetrate && currentRoll) ? roll + 1 : roll,
                delimit = rIndex !== array.length-1,
                hasMatchedCP = hasComparePoint && isComparePoint(item.comparePoint, rollVal);

            if(item.explode && hasMatchedCP){
              // this die roll exploded (Either matched the explode value or is greater than the max - exploded and compounded)

              // add the current roll to the roll total
              currentRoll += roll;

              if(item.compound){
                  // do NOT add the delimiter after this roll as we're not outputting it
                  delimit = false;
>>>>>>> 4198620f
              }else{
                // just a normal roll
                output += roll;

                // reset current roll total
                currentRoll = 0;
              }

              if(delimit){
                output += ',';
              }
            });

            output += ']';

            // add any additions
            if(item.additions.length){
              output += item.additions.reduce((prev, current) => (
                prev + current.operator + current.value
              ), '');
            }
          });

          // add the total
          output += ' = ' + this.total;
        }else{
          output += 'No dice rolled';
        }

        return output;
      }

      /**
       * The dice notation
       *
       * @returns {string}
       */
      get notation(){
        return this[_notation] || '';
      }

      /**
       * Rolls for the notation
       *
       * @returns {Array}
       */
      get rolls(){
        return this[_rolls] || [];
      }

      /**
       * Returns the count of successes for the roll
       *
       * @returns {number}
       */
      get successes(){
        if(!this[_successes]){
          // no successes found - calculate the totals, which also calculates the successes
          // calling the `total` property calculates the total
          let total = this.total;
        }

        return this[_successes] || 0;
      }

      /**
       * Use `this.successes` property instead
       *
       * @deprecated
       * @returns {number}
       */
      getSuccesses(){
        return this.successes;
      }

      /**
       * Returns the roll total
       *
       * @returns {number}
       */
      get total(){
        // only calculate the total if it has not already been done
        if(!this[_total] && this[_parsedDice] && Array.isArray(this.rolls) && this.rolls.length){
          // reset the success count
          this[_successes] = 0;

          // loop through each roll and calculate the totals
          this[_parsedDice].forEach((item, index) => {
            let rolls = this.rolls[index] || [],
                dieTotal = 0;

            // actual values of the rolls for the purposes of L/H modifiers
            const rollsValues = item.compound ? [rolls.reduce((a, b) => a + b, 0)] : rolls,
                  isPool = !item.explode && item.comparePoint;

            if(isPool){
              // pool dice are success/failure so we don't want the actual dice roll
              // we need to convert each roll to 1 (success) or 0 (failure)
              rolls = rolls.map(value => getSuccessStateValue(value, item.comparePoint));
            }

            // add all the rolls together to get the total
            dieTotal = DiceRoller.utils.sumArray(rolls);


            if(item.additions.length){
              // loop through the additions and handle them
              item.additions.forEach(aItem => {
                let value = aItem.value,
                    isPoolModifier = false;

                // run any necessary addition value modifications
                if(value === 'H'){
                  // 'H' is equivalent to the highest roll
                  value = Math.max(...rollsValues);
                  // flag that this value needs to eb modified to a success/failure value
                  isPoolModifier = true;
                }else if(value === 'L'){
                  // 'L' is equivalent to the lowest roll
                  value = Math.min(...rollsValues);
                  // flag that this value needs to eb modified to a success/failure value
                  isPoolModifier = true;
                }

                if(isPool && isPoolModifier){
                  // pool dice are either success or failure, so value is converted to 1 or 0
                  value = getSuccessStateValue(value, item.comparePoint);
                }

                // run the actual mathematical equation
                dieTotal = DiceRoller.utils.equateNumbers(dieTotal, value, aItem.operator);
              });
            }

            // total the value
            this[_total] = DiceRoller.utils.equateNumbers(this[_total], dieTotal, item.operator);

            // if this is a pool dice, add it's success count to the count
            if(isPool) {
              this[_successes] = DiceRoller.utils.equateNumbers(this[_successes], dieTotal, item.operator);
            }
          });
        }

        // return the total
        return this[_total] || 0;
      }

      /**
       * Use `this.total` property instead
       *
       * @deprecated
       * @returns {number}
       */
      getTotal(){
        return this.total;
      }

      /**
       * Exports the DiceRoll in the given format.
       * If no format is specified, JSON is returned.
       *
       * @throws Error
       * @param {DiceRoller.exportFormats=} format The format to export the data as (ie. JSON, base64)
       * @returns {string|null}
       */
      export(format = DiceRoller.exportFormats.JSON){
        switch(format){
          case DiceRoller.exportFormats.BASE_64:
            // JSON encode, then base64, otherwise it exports the string representation of the roll output
            return btoa(this.export(DiceRoller.exportFormats.JSON));
          case DiceRoller.exportFormats.JSON:
            return JSON.stringify(this);
          case DiceRoller.exportFormats.OBJECT:
            return JSON.parse(this.export(DiceRoller.exportFormats.JSON));
          default:
            throw new Error('DiceRoll: Unrecognised export format specified: ' + format);
        }
      }

<<<<<<< HEAD
      /**
       * Returns the String representation
       * of the object as the roll notation
       *
       * @returns {string}
       */
      toString(){
        return this.getNotation();
      }

      /**
       * Returns an object for JSON serialising
       *
       * @returns {{}}
       */
      toJSON(){
        const {notation, rolls,} = this;

        return {
          notation,
          rolls,
        };
      }


      /**
       * Imports the given dice roll data and builds a `DiceRoll` object
       * from it.
       *
       * Throws Error on failure
       *
       * @throws Error
       * @param {*} data The data to import
       * @returns {DiceRoll}
       */
      static import(data){
        if(!data){
          throw new Error('DiceRoll: No data to import');
        }else if(DiceRoller.utils.isJson(data)){
          // data is JSON format - parse and import
          return DiceRoll.import(JSON.parse(data));
        }else if(DiceRoller.utils.isBase64(data)) {
          // data is base64 encoded - decode and import
          return DiceRoll.import(atob(data));
        }else if(typeof data === 'object'){
          if(data.constructor.name === 'DiceRoll'){
            // already a DiceRoll object
            return data;
          }else{
            return new DiceRoll(data);
          }
        }else{
          throw new Error('DiceRoll: Unrecognised import format for data: ' + data);
        }
=======
    /**
     * Returns the String representation
     * of the object as the roll notation
     *
     * @returns {string}
     */
    this.toString = this.getOutput;

    // initialise the object
    init(notation);
  };

  /**
   * Imports the given dice roll data and builds a `DiceRoll` object
   * from it.
   *
   * Throws Error on failure
   *
   * @throws Error
   * @param {*} data The data to import
   * @returns {DiceRoll}
   */
  DiceRoll.import = function(data){
    if(!data){
      throw new Error('DiceRoll: No data to import');
    }else if(DiceRoller.utils.isJson(data)){
      // data is JSON format - parse and import
      return DiceRoll.import(JSON.parse(data));
    }else if(DiceRoller.utils.isBase64(data)) {
      // data is base64 encoded - decode and import
      return DiceRoll.import(atob(data));
    }else if(typeof data === 'object'){
      if(data.constructor.name === 'DiceRoll'){
        // already a DiceRoll object
        return data;
      }else{
        return new DiceRoll(data);
>>>>>>> 4198620f
      }
    }

    return DiceRoll;
  })();


  exports.DiceRoller = DiceRoller;
  exports.DiceRoll = DiceRoll;
});<|MERGE_RESOLUTION|>--- conflicted
+++ resolved
@@ -34,17 +34,11 @@
     const _log = Symbol('log');
 
     /**
-<<<<<<< HEAD
      * A DiceRoller handles dice rolling functionality,
      * keeps track of rolls and can output logs etc.
-=======
-     * Returns the roll notation and rolls in the format of:
-     * 2d20+1d6: [20,2]+[2] = 24; 1d8: [6] = 6
->>>>>>> 4198620f
      *
      * @param {{}=} data
      */
-<<<<<<< HEAD
     class DiceRoller{
       /**
        * Initialises the object
@@ -68,15 +62,12 @@
       }
 
       /**
-       * Returns the roll notation in the format of:
+       * Returns the roll notation and rolls in the format of:
        * 2d20+1d6: [20,2]+[2] = 24; 1d8: [6] = 6
        *
        * @returns {string}
        */
-      get notation(){
-=======
-    this.getOutput = function(){
->>>>>>> 4198620f
+      get output(){
         // return the log as a joined string
         return this.log.join('; ');
       }
@@ -219,7 +210,7 @@
        * @returns {string}
        */
       toString(){
-        return this.notation;
+        return this.output;
       }
 
       /**
@@ -353,26 +344,7 @@
      *
      * @type {{isNumeric: (function(*=): boolean), isBase64: isBase64, isJson: isJson, generateNumber: generateNumber, sumArray: (function(Array): *), equateNumbers: (function(number, number, string): number), compareNumbers: (function(number, number, string): boolean)}}
      */
-<<<<<<< HEAD
     DiceRoller.utils = {
-=======
-    this.toString = this.getOutput;
-
-    // initialise the object
-    init(data);
-  };
-
-  DiceRoller.exportFormats = Object.freeze({
-    JSON: 0,
-    BASE_64: 1,
-    OBJECT: 2
-  });
-
-  /**
-   * Utility helper functions
-   */
-  DiceRoller.utils = {
->>>>>>> 4198620f
       /**
        * Checks if the given val is a valid number
        *
@@ -867,7 +839,6 @@
 
       /** Private methods **/
 
-<<<<<<< HEAD
       /**
        * Resets the current total and success count
        *
@@ -907,12 +878,12 @@
       }
 
       /**
-       * Returns the roll notation in the format of:
+       * Returns the roll notation and rolls in the format of:
        * 2d20+1d6: [20,2]+[2] = 24
        *
        * @returns {string}
        */
-      getNotation(){
+      get output(){
         let output  = this.notation + ': ';
 
         if(this[_parsedDice] && Array.isArray(this.rolls) && this.rolls.length){
@@ -956,42 +927,6 @@
 
                 // reset current roll total
                 currentRoll = 0;
-=======
-    /**
-     * Returns the roll notation and rolls in the format of:
-     * 2d20+1d6: [20,2]+[2] = 24
-     *
-     * @returns {string}
-     */
-    this.getOutput = function(){
-      var output  = this.notation + ': ';
-
-      if(parsedDice && Array.isArray(this.rolls) && this.rolls.length){
-        // loop through and build the string for die rolled
-        parsedDice.forEach(function(item, index, array){
-          var rolls       = lib.rolls[index] || [],
-              currentRoll = 0, // current roll total - used for totalling compounding rolls
-              hasComparePoint = item.comparePoint;
-
-          output += ((index > 0) ? item.operator : '') + '[';
-
-          // output the rolls
-          rolls.forEach(function(roll, rIndex, array){
-            // get the roll value to compare to (If penetrating and not the first roll, add 1, to compensate for the penetration)
-            var rollVal = (item.penetrate && currentRoll) ? roll + 1 : roll,
-                delimit = rIndex !== array.length-1,
-                hasMatchedCP = hasComparePoint && isComparePoint(item.comparePoint, rollVal);
-
-            if(item.explode && hasMatchedCP){
-              // this die roll exploded (Either matched the explode value or is greater than the max - exploded and compounded)
-
-              // add the current roll to the roll total
-              currentRoll += roll;
-
-              if(item.compound){
-                  // do NOT add the delimiter after this roll as we're not outputting it
-                  delimit = false;
->>>>>>> 4198620f
               }else{
                 // just a normal roll
                 output += roll;
@@ -1172,7 +1107,6 @@
         }
       }
 
-<<<<<<< HEAD
       /**
        * Returns the String representation
        * of the object as the roll notation
@@ -1180,7 +1114,7 @@
        * @returns {string}
        */
       toString(){
-        return this.getNotation();
+        return this.output;
       }
 
       /**
@@ -1227,45 +1161,6 @@
         }else{
           throw new Error('DiceRoll: Unrecognised import format for data: ' + data);
         }
-=======
-    /**
-     * Returns the String representation
-     * of the object as the roll notation
-     *
-     * @returns {string}
-     */
-    this.toString = this.getOutput;
-
-    // initialise the object
-    init(notation);
-  };
-
-  /**
-   * Imports the given dice roll data and builds a `DiceRoll` object
-   * from it.
-   *
-   * Throws Error on failure
-   *
-   * @throws Error
-   * @param {*} data The data to import
-   * @returns {DiceRoll}
-   */
-  DiceRoll.import = function(data){
-    if(!data){
-      throw new Error('DiceRoll: No data to import');
-    }else if(DiceRoller.utils.isJson(data)){
-      // data is JSON format - parse and import
-      return DiceRoll.import(JSON.parse(data));
-    }else if(DiceRoller.utils.isBase64(data)) {
-      // data is base64 encoded - decode and import
-      return DiceRoll.import(atob(data));
-    }else if(typeof data === 'object'){
-      if(data.constructor.name === 'DiceRoll'){
-        // already a DiceRoll object
-        return data;
-      }else{
-        return new DiceRoll(data);
->>>>>>> 4198620f
       }
     }
 
